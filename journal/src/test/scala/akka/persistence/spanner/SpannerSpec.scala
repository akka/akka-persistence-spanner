--- conflicted
+++ resolved
@@ -103,14 +103,8 @@
       }
      """)
 
-<<<<<<< HEAD
   def journalTable(settings: SpannerSettings): String =
-    s"""CREATE TABLE ${settings.table} (
-=======
-  val journalTable =
-    """
-  CREATE TABLE journal (
->>>>>>> 951ccc86
+    s"""CREATE TABLE ${settings.journalTable} (
         persistence_id STRING(MAX) NOT NULL,
         sequence_nr INT64 NOT NULL,
         event BYTES(MAX),
@@ -122,25 +116,16 @@
 ) PRIMARY KEY (persistence_id, sequence_nr)
 """
 
-<<<<<<< HEAD
   def deleteMetadataTable(settings: SpannerSettings): String =
     s"""CREATE TABLE ${settings.deletionsTable} (
     persistence_id STRING(MAX) NOT NULL,
     deleted_to INT64 NOT NULL,
 ) PRIMARY KEY (persistence_id)
 """
-=======
-  val deleteMetadataTable =
-    """
-    CREATE TABLE deletions (
-        persistence_id STRING(MAX) NOT NULL,
-        deleted_to INT64 NOT NULL,
-      ) PRIMARY KEY (persistence_id)
-  """
-
-  val snapshotTable =
-    """
-    CREATE TABLE snapshots (
+
+  def snapshotTable(settings: SpannerSettings): String =
+    s"""
+    CREATE TABLE ${settings.snapshotsTable} (
       persistence_id STRING(MAX) NOT NULL,
       sequence_nr INT64 NOT NULL,
       timestamp TIMESTAMP NOT NULL,
@@ -149,7 +134,6 @@
       snapshot BYTES(MAX)
     ) PRIMARY KEY (persistence_id, sequence_nr) 
     """
->>>>>>> 951ccc86
 }
 
 trait SpannerLifecycle
@@ -228,15 +212,11 @@
         CreateDatabaseRequest(
           parent = spannerSettings.parent,
           s"CREATE DATABASE ${spannerSettings.database}",
-<<<<<<< HEAD
-          List(SpannerSpec.journalTable(spannerSettings), SpannerSpec.deleteMetadataTable(spannerSettings))
-=======
-          SpannerSpec.journalTable ::
-          SpannerSpec.deleteMetadataTable ::
+          SpannerSpec.journalTable(spannerSettings) ::
+          SpannerSpec.deleteMetadataTable(spannerSettings) ::
           (if (withSnapshotStore)
-             SpannerSpec.snapshotTable :: Nil
+             SpannerSpec.snapshotTable(spannerSettings) :: Nil
            else Nil)
->>>>>>> 951ccc86
         )
       )
     // wait for db to be ready before testing
