/*
 * Copyright (C) 2020 Lightbend Inc. <http://www.lightbend.com>
 */

package akka.persistence.spanner.internal

import akka.NotUsed
import akka.annotation.InternalApi
import akka.persistence.spanner.internal.ContinuousQuery.NextQuery
import akka.stream.scaladsl.Source
import akka.stream.{Attributes, Outlet, SourceShape}
import akka.stream.stage.{GraphStage, GraphStageLogic, InHandler, OutHandler, TimerGraphStageLogicWithLogging}
import akka.util.OptionVal

import scala.concurrent.duration._

/**
 * INTERNAL API
 */
@InternalApi
private[spanner] object ContinuousQuery {
  def apply[S, T](
      initialState: S,
      updateState: (S, T) => S,
      nextQuery: S => Option[Source[T, NotUsed]],
      threshold: Long,
      refreshInterval: FiniteDuration
  ): Source[T, NotUsed] =
    Source.fromGraph(new ContinuousQuery[S, T](initialState, updateState, nextQuery, threshold, refreshInterval))

  private case object NextQuery
  private case object Status
}

/**
 * INTERNAL API
 *
 * Keep running the Source's returned by `nextQuery` until None is returned
 * Each time updating the state
 * @param initialState Initial state for first call to nextQuery
 * @param updateState  Called for every element
 * @param nextQuery Called each time the previous source completes
 * @tparam S State type
 * @tparam T Element type
 */
@InternalApi
final private[spanner] class ContinuousQuery[S, T](
    initialState: S,
    updateState: (S, T) => S,
    nextQuery: S => Option[Source[T, NotUsed]],
    threshold: Long,
    refreshInterval: FiniteDuration
) extends GraphStage[SourceShape[T]] {
  val out = Outlet[T]("spanner.out")
  override def shape: SourceShape[T] = SourceShape(out)

  override def createLogic(inheritedAttributes: Attributes): GraphStageLogic =
    new TimerGraphStageLogicWithLogging(shape) with OutHandler {
      var nextRow: OptionVal[T] = OptionVal.none[T]
      var sinkIn: SubSinkInlet[T] = _
      var state = initialState
      var nrElements = Long.MaxValue
      var subStreamFinished = false

      def pushAndUpdateState(t: T) = {
        state = updateState(state, t)
        nrElements += 1
        log.debug("pushing {}", t)
        push(out, t)
      }

      override protected def onTimer(timerKey: Any): Unit = timerKey match {
        case NextQuery => next()
        case ContinuousQuery.Status =>
          log.info(
            "Status: has been pulled? {}. subStreamFinished {}. innerSink has been pulled? {}, inner sink closed {}",
            isAvailable(out),
            subStreamFinished,
            sinkIn.hasBeenPulled,
            sinkIn.isClosed
          )
      }

      def next(): Unit =
        if (nrElements <= threshold) {
          log.debug("Scheduling next query for later")
          nrElements = Long.MaxValue
          scheduleOnce(NextQuery, refreshInterval)
        } else {
          log.debug("Running next query now")
          nrElements = 0
          subStreamFinished = false
          val source = nextQuery(state)
          log.debug("Next source {}. Current state {} {}", source, nextRow, state)
          source match {
            case Some(source) =>
              sinkIn = new SubSinkInlet[T]("Inner")
              sinkIn.setHandler(new InHandler {
                override def onPush(): Unit = {
                  log.debug("onPush inner")
                  if (isAvailable(out)) {
                    if (!nextRow.isEmpty) {
                      throw new RuntimeException(s"onPush called when we already have: " + nextRow)
                    }
                    val element = sinkIn.grab()
                    log.debug("onPush inner pushing right away {}", element)
                    pushAndUpdateState(element)
                    sinkIn.pull()
                  } else {
                    if (!nextRow.isEmpty) {
                      throw new RuntimeException(s"onPush called when we already have: " + nextRow)
                    }
                    log.debug("onPush inner buffering element, not pulling until it is taken")
                    nextRow = OptionVal(sinkIn.grab())
                  }
                }

                override def onUpstreamFinish(): Unit =
                  if (nextRow.isDefined) {
                    log.debug("Stream finished. Not creating next as a buffered element: {}", nextRow)
                    // wait for the element to be pulled
                    subStreamFinished = true
                  } else {
                    log.debug("Stream finished. Creating next. " + nextRow)
                    next()
                  }
              })
              val graph = Source
                .fromGraph(source)
                .to(sinkIn.sink)
              interpreter.subFusingMaterializer.materialize(graph)
              sinkIn.pull()
            case None =>
              log.debug("Completing stage")
              completeStage()
          }
        }

      override def preStart(): Unit = {
        scheduleAtFixedRate(ContinuousQuery.Status, 400.millis, 400.millis)
        next()
      }

      override def onPull(): Unit = {
        log.debug("onPull. Buffered row: {}", nextRow)
        nextRow match {
          case OptionVal.Some(row) =>
            pushAndUpdateState(row)
            nextRow = OptionVal.none[T]
            if (subStreamFinished) {
              next()
            } else {
              log.info("I should really pull shouldn't i? {} {}", sinkIn.hasBeenPulled, sinkIn.isClosed)
              if (!sinkIn.isClosed && !sinkIn.hasBeenPulled) {
                log.info("should have pulled")
              }
            }
          case OptionVal.None =>
<<<<<<< HEAD
            if (!subStreamFinished && !sinkIn.isClosed && !sinkIn.hasBeenPulled)
=======
            if (!subStreamFinished && !sinkIn.isClosed && !sinkIn.hasBeenPulled) {
              log.debug("onPull and no element, pulling")
>>>>>>> d49bb662
              sinkIn.pull()
            }
        }
      }

      setHandler(out, this)
    }
}<|MERGE_RESOLUTION|>--- conflicted
+++ resolved
@@ -156,12 +156,8 @@
               }
             }
           case OptionVal.None =>
-<<<<<<< HEAD
-            if (!subStreamFinished && !sinkIn.isClosed && !sinkIn.hasBeenPulled)
-=======
             if (!subStreamFinished && !sinkIn.isClosed && !sinkIn.hasBeenPulled) {
               log.debug("onPull and no element, pulling")
->>>>>>> d49bb662
               sinkIn.pull()
             }
         }
