--- conflicted
+++ resolved
@@ -13,10 +13,7 @@
 import akka.persistence.spanner.internal.SessionPool._
 import com.google.spanner.v1._
 import io.grpc.StatusRuntimeException
-<<<<<<< HEAD
 import org.slf4j.LoggerFactory
-=======
->>>>>>> 2446cd9f
 
 import scala.collection.mutable
 import scala.concurrent.duration._
@@ -92,12 +89,7 @@
             case InitialSessions(sessions) =>
               ctx.log.debug("Sessions created [{}]", sessions)
               timers.startTimerWithFixedDelay(KeepAlive, settings.sessionPool.keepAliveInterval)
-<<<<<<< HEAD
               settings.sessionPool.statsInternal.foreach(duration => timers.startTimerWithFixedDelay(Stats, duration))
-=======
-              // FIXME Make configurable https://github.com/akka/akka-persistence-spanner/issues/42
-              timers.startTimerWithFixedDelay(Stats, 1.second)
->>>>>>> 2446cd9f
               stash.unstashAll(
                 new SessionPool(client, sessions, ctx, timers, settings)
               )
@@ -134,10 +126,7 @@
     timers: TimerScheduler[Command],
     settings: SpannerSettings
 ) extends AbstractBehavior[SessionPool.Command](ctx) {
-<<<<<<< HEAD
   private val statsLogger = LoggerFactory.getLogger(settings.sessionPool.statsLogger)
-=======
->>>>>>> 2446cd9f
   private val keepAliveInMillis = settings.sessionPool.keepAliveInterval.toMillis
   private val log = ctx.log
   private var availableSessions: mutable.Queue[AvailableSession] =
@@ -268,6 +257,11 @@
       timers.startSingleTimer(CreateSingleSession, settings.sessionPool.retryCreateInterval)
       this
 
+    case SessionCreateFailed(t) =>
+      log.warn("Failed to create replacement session. It will be retried.", t)
+      timers.startSingleTimer(CreateSingleSession, settings.sessionPool.retryCreateInterval)
+      this
+
     case Stats =>
       statsLogger.debugN(
         "Sessions inUse {}. Sessions available {}. Uss since last stats: {}. Ids {}. Request queue size {}",
