/*
 * Copyright (C) 2020 Lightbend Inc. <http://www.lightbend.com>
 */

package akka.persistence.spanner.internal

import akka.actor.typed.scaladsl.{AbstractBehavior, ActorContext, Behaviors, StashBuffer, TimerScheduler}
import akka.actor.typed.{ActorRef, Behavior, PostStop, PreRestart, Signal}
import akka.actor.typed.scaladsl.LoggerOps
import akka.util.PrettyDuration._
import akka.annotation.InternalApi
import akka.persistence.spanner.SpannerSettings
import akka.persistence.spanner.SpannerSettings.SessionPoolSettings
import akka.persistence.spanner.internal.SessionPool._
import com.google.spanner.v1._

import scala.collection.mutable
import scala.concurrent.duration._
import scala.util.{Failure, Success}

/**
 *
 * INTERNAL API
 *
 * Sessions are used to execute transactions
 * They are expensive so should be re-used.
 *
 * See https://github.com/akka/akka-persistence-spanner/issues/12 for future features
 *
 * See google advice for session pools: https://cloud.google.com/spanner/docs/sessions#create_and_size_the_session_cache
 *
 */
@InternalApi
private[spanner] object SessionPool {
  sealed trait Command
  final case class GetSession(replyTo: ActorRef[Response], id: Long) extends Command
  final case class ReleaseSession(id: Long) extends Command

  private final case class InitialSessions(sessions: List[Session]) extends Command
  private final case class RetrySessionCreation(in: FiniteDuration) extends Command
  private case object KeepAlive extends Command
  private case object Stats extends Command

  sealed trait Response {
    val id: Long
  }
  final case class PooledSession(session: Session, id: Long) extends Response
  final case class PoolBusy(id: Long) extends Response

  private final case class ReAddAfterKeepAlive(session: Session) extends Command
  private final case class ThrowAwayAfterKeepAliveFail(session: Session, cause: Throwable) extends Command

  private final case class AvailableSession(session: Session, lastUsed: Long)

  def apply(client: SpannerClient, settings: SpannerSettings): Behavior[SessionPool.Command] =
    Behaviors.withStash[Command](settings.sessionPool.maxOutstandingRequests) { stash =>
      Behaviors.withTimers[Command] { timers =>
        Behaviors.setup[Command] { ctx =>
          ctx.log.info(
            "Creating pool. Max size [{}]. Stash [{}].",
            settings.sessionPool.maxSize,
            settings.sessionPool.maxOutstandingRequests
          )
          def createSessions(): Unit = {
            ctx.log.debug(
              "Creating sessions, database [{}], pool size [{}]",
              settings.fullyQualifiedDatabase,
              settings.sessionPool.maxSize
            )
            ctx.pipeToSelf(
              client.batchCreateSessions(
                BatchCreateSessionsRequest(settings.fullyQualifiedDatabase, sessionCount = settings.sessionPool.maxSize)
              )
            ) {
              case Success(response) => InitialSessions(response.session.toList)
              case Failure(t) =>
                ctx.log.warn("Session creation failed. Retrying ", t)
                RetrySessionCreation(settings.sessionPool.retryCreateInterval)
            }
          }

          createSessions()

          Behaviors.receiveMessagePartial {
            case InitialSessions(sessions) =>
              ctx.log.debug("Sessions created [{}]", sessions)
              timers.startTimerWithFixedDelay(KeepAlive, settings.sessionPool.keepAliveInterval)
              // FIXME Make configurable https://github.com/akka/akka-persistence-spanner/issues/42
              timers.startTimerWithFixedDelay(Stats, 1.second)
              stash.unstashAll(new SessionPool(client, sessions, ctx, timers, stash, settings.sessionPool))
            case RetrySessionCreation(when) =>
              if (when == Duration.Zero) {
                ctx.log.debug("Retrying session creation")
                createSessions()
              } else {
                timers.startSingleTimer(RetrySessionCreation(Duration.Zero), when)
              }
              Behaviors.same
            case gt @ GetSession(replyTo, id) =>
              if (stash.isFull) {
                ctx.log.warn("Session pool request stash full, denying request for pool while starting up")
                replyTo ! PoolBusy(id)
              } else {
                stash.stash(gt)
              }
              Behaviors.same
          }
        }
      }
    }
}

/**
 * INTERNAL API
 */
@InternalApi
private[spanner] final class SessionPool(
    client: SpannerClient,
    initialSessions: List[Session],
    ctx: ActorContext[Command],
    timers: TimerScheduler[Command],
    stash: StashBuffer[Command],
    settings: SessionPoolSettings
) extends AbstractBehavior[SessionPool.Command](ctx) {
  private val keepAliveInMillis = settings.keepAliveInterval.toMillis
  private val log = ctx.log
  private var availableSessions: mutable.Queue[AvailableSession] =
    mutable.Queue(initialSessions.map(AvailableSession(_, System.currentTimeMillis())): _*)
  private var inUseSessions = Map.empty[Long, Session]
  private var uses = 0

  override def onMessage(msg: Command): Behavior[Command] = msg match {
    case gt @ GetSession(replyTo, id) =>
<<<<<<< HEAD
      if (log.isDebugEnabled()) {
        log.debugN(
          "GetSession [{}] from [{}], inUseSessions [{}], availableSessions [{}] stashed [{}]",
          id,
=======
      if (log.isTraceEnabled()) {
        log.trace(
          "GetSession from [{}], inUseSessions [{}], availableSessions [{}]",
>>>>>>> 951ccc86
          replyTo,
          inUseSessions.mkString(", "),
          availableSessions.map(a => (a.session.name, a.lastUsed)).mkString(", "),
          stash.size
        )
      }
      if (availableSessions.nonEmpty) {
        val next = availableSessions.dequeue()
        replyTo ! PooledSession(next.session, id)
        inUseSessions += (id -> next.session)
      } else {
        if (stash.isFull) {
          ctx.log.warn("Session pool request stash full, denying request for pool")
          replyTo ! PoolBusy(id)
        } else {
          ctx.log.debug("Stashing request {}", id)
          stash.stash(gt)
        }
      }
      this
    case ReleaseSession(id) =>
<<<<<<< HEAD
      log.debug("ReleaseSession {} stash size {}", id, stash.size)
      uses += 1
=======
      log.trace("ReleaseSession [{}]", id)
>>>>>>> 951ccc86
      if (inUseSessions.contains(id)) {
        val session = inUseSessions(id)
        inUseSessions -= id
        availableSessions.enqueue(AvailableSession(session, System.currentTimeMillis()))
        stash.unstash(this, 1, identity)
      } else {
        // FIXME, this may be that it timed out and is in the stash waiting, need
        // to deal with that case and not send a session
        // https://github.com/akka/akka-persistence-spanner/issues/42
        log.error("unknown session returned [{}]. This is a bug.", id)
        if (log.isDebugEnabled) {
          log.debugN(
            "In-use sessions [{}]. Available sessions [{}]",
            inUseSessions.map { case (id, session) => (id, session.name) },
            availableSessions.map { case AvailableSession(session, lastUsed) => (session.name, lastUsed) }
          )
        }
        this
      }
    case KeepAlive =>
      val currentTime = System.currentTimeMillis()
      val toKeepAlive = availableSessions.collect {
        case AvailableSession(session, lastUse) if (currentTime - lastUse) > keepAliveInMillis =>
          session
      }

      if (toKeepAlive.nonEmpty) {
        if (log.isDebugEnabled) {
          log.debugN(
            "The following sessions haven't been used in the last {}. Sending keep alive. [{}]",
            settings.keepAliveInterval.pretty,
            toKeepAlive.map(_.name)
          )
        }
        availableSessions = availableSessions.filterNot(s => toKeepAlive.contains(s.session))

        toKeepAlive.foreach { session =>
          ctx.pipeToSelf(client.executeSql(ExecuteSqlRequest(session.name, sql = "SELECT 1"))) {
            case Success(_) => ReAddAfterKeepAlive(session)
            case Failure(t) => ThrowAwayAfterKeepAliveFail(session, t)
          }
        }
      }
      this

    case ReAddAfterKeepAlive(session) =>
      availableSessions.enqueue(AvailableSession(session, System.currentTimeMillis()))
      stash.unstash(this, 1, identity)
      this

    case ThrowAwayAfterKeepAliveFail(session, cause) =>
      log.warn(
        s"Failed to keep session [${session.name}] alive, may be re-tried again before expires server side",
        cause
      )
      // FIXME is this really the right thing to do?
      availableSessions.enqueue(AvailableSession(session, System.currentTimeMillis()))
      stash.unstash(this, 1, identity)
      this

    case Stats =>
      // improve this in https://github.com/akka/akka-persistence-spanner/issues/51
      log.infoN(
        "in use {}. available {}. used since last stats: {}. Ids {}. Stash size {}",
        inUseSessions.size,
        availableSessions.size,
        uses,
        inUseSessions.keys,
        stash.size
      )
      uses = 0
      this

    case other =>
      log.error("Unexpected message in active state [{}]", other.getClass)
      this
  }

  override def onSignal: PartialFunction[Signal, Behavior[Command]] = {
    case PostStop =>
      cleanupOldSessions()
      Behaviors.same
    case PreRestart =>
      cleanupOldSessions()
      Behaviors.same
  }

  private def cleanupOldSessions(): Unit =
    (availableSessions.map(_.session) ++ inUseSessions.values).foreach { session =>
      client.deleteSession(DeleteSessionRequest(session.name))
    }
}<|MERGE_RESOLUTION|>--- conflicted
+++ resolved
@@ -131,16 +131,10 @@
 
   override def onMessage(msg: Command): Behavior[Command] = msg match {
     case gt @ GetSession(replyTo, id) =>
-<<<<<<< HEAD
-      if (log.isDebugEnabled()) {
-        log.debugN(
+      if (log.isTraceEnabled()) {
+        log.traceN(
           "GetSession [{}] from [{}], inUseSessions [{}], availableSessions [{}] stashed [{}]",
           id,
-=======
-      if (log.isTraceEnabled()) {
-        log.trace(
-          "GetSession from [{}], inUseSessions [{}], availableSessions [{}]",
->>>>>>> 951ccc86
           replyTo,
           inUseSessions.mkString(", "),
           availableSessions.map(a => (a.session.name, a.lastUsed)).mkString(", "),
@@ -162,12 +156,8 @@
       }
       this
     case ReleaseSession(id) =>
-<<<<<<< HEAD
-      log.debug("ReleaseSession {} stash size {}", id, stash.size)
+      log.trace("ReleaseSession {} stash size {}", id, stash.size)
       uses += 1
-=======
-      log.trace("ReleaseSession [{}]", id)
->>>>>>> 951ccc86
       if (inUseSessions.contains(id)) {
         val session = inUseSessions(id)
         inUseSessions -= id
