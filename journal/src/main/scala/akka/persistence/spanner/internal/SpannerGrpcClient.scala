--- conflicted
+++ resolved
@@ -219,21 +219,12 @@
         log.debug("Acquiring session, pool busy")
       case Failure(t: TimeoutException) =>
         // no need to release it
-<<<<<<< HEAD
-        log.debug("Acquiring session timed out. Session id: " + sessionUuid, t.getMessage)
+        log.debug("Acquiring session timed out. Session id: " + sessionId, t.getMessage)
       case Failure(t) =>
         // release
-        log.debug("User query failed: {}. Returning session.", t.getMessage)
-        pool.tell(ReleaseSession(sessionUuid))
-    }(ExecutionContexts.parasitic)
-=======
-        log.debug("Acquiring session timed out", t.getMessage)
-      case Failure(t) =>
-        // release
-        log.debug("User query failed: {}, returning session [{}]", t.getMessage, sessionId)
+        log.debug("User query failed: {}. Returning session [{}]", t.getMessage, sessionId)
         pool.tell(ReleaseSession(sessionId))
     }((ExecutionContexts.parasitic))
->>>>>>> 951ccc86
     result
   }
 
