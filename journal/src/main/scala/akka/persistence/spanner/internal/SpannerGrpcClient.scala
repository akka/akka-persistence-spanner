--- conflicted
+++ resolved
@@ -41,14 +41,11 @@
   final class PoolShuttingException extends RuntimeException("Session pool shutting down") with NoStackTrace
 
   val PoolBusyException = new PoolBusyException
-<<<<<<< HEAD
   val PoolShuttingDownException = new PoolShuttingException
-=======
 
   private val sessionIdCounter = new AtomicLong(0)
 
   private def nextSessionId(): Long = sessionIdCounter.incrementAndGet()
->>>>>>> e5f8f529
 }
 
 /**
